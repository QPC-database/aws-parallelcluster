# Copyright 2019 Amazon.com, Inc. or its affiliates. All Rights Reserved.
#
# Licensed under the Apache License, Version 2.0 (the "License").
# You may not use this file except in compliance with the License.
# A copy of the License is located at
#
# http://aws.amazon.com/apache2.0/
#
# or in the "LICENSE.txt" file accompanying this file.
# This file is distributed on an "AS IS" BASIS, WITHOUT WARRANTIES OR CONDITIONS OF ANY KIND, express or implied.
# See the License for the specific language governing permissions and limitations under the License.
import logging
import re
import time

import boto3
import pytest
from assertpy import assert_that
from remote_command_executor import RemoteCommandExecutionError, RemoteCommandExecutor
from time_utils import minutes

from tests.common.assertions import assert_no_errors_in_logs, assert_scaling_worked
from tests.common.scaling_common import watch_compute_nodes
from tests.common.schedulers_common import TorqueCommands
from tests.schedulers.common import assert_overscaling_when_job_submitted_during_scaledown


@pytest.mark.regions(["us-west-2"])
@pytest.mark.instances(["c5.xlarge", "m6g.xlarge"])
@pytest.mark.schedulers(["torque"])
@pytest.mark.usefixtures("os", "instance", "scheduler")
def test_torque(region, pcluster_config_reader, clusters_factory):
    """
    Test all AWS Torque related features.

    Grouped all tests in a single function so that cluster can be reused for all of them.
    """
    scaledown_idletime = 2
    max_queue_size = 5
    max_slots = 4
    initial_queue_size = 3  # in order to speed-up _test_jobs_executed_concurrently test
    cluster_config = pcluster_config_reader(
        scaledown_idletime=scaledown_idletime, max_queue_size=max_queue_size, initial_queue_size=initial_queue_size
    )
    cluster = clusters_factory(cluster_config)
    remote_command_executor = RemoteCommandExecutor(cluster)

    _test_torque_version(remote_command_executor)
    _test_jobs_executed_concurrently(remote_command_executor, max_slots)
    _test_non_runnable_jobs(remote_command_executor, max_queue_size, max_slots, region, cluster, scaledown_idletime)
    _test_job_dependencies(remote_command_executor, region, cluster.cfn_name, scaledown_idletime)
    _test_job_arrays_and_parallel_jobs(remote_command_executor, region, cluster.cfn_name, scaledown_idletime, max_slots)
    _test_dynamic_cluster_limits(remote_command_executor, max_queue_size, max_slots, region, cluster.asg)
    assert_overscaling_when_job_submitted_during_scaledown(
        remote_command_executor, "torque", region, cluster.cfn_name, scaledown_idletime
    )

    assert_no_errors_in_logs(remote_command_executor, "torque")


def _test_torque_version(remote_command_executor):
    logging.info("Testing Torque Version")
    version = remote_command_executor.run_remote_command("qstat --version").stdout
    assert_that(version.splitlines()[0]).is_equal_to("Version: 6.1.2")


def _test_non_runnable_jobs(remote_command_executor, max_queue_size, max_slots, region, cluster, scaledown_idletime):
    logging.info("Testing jobs that violate scheduling requirements")
    torque_commands = TorqueCommands(remote_command_executor)

    # Make sure the cluster has at least 1 node in the queue so that we can verify cluster scales down correctly
    if torque_commands.compute_nodes_count() == 0:
        result = torque_commands.submit_command("sleep 1")
        job_id = torque_commands.assert_job_submitted(result.stdout)
        torque_commands.wait_job_completed(job_id)
    assert_that(torque_commands.compute_nodes_count()).is_greater_than(0)

    logging.info("Testing cluster doesn't scale when job requires a capacity that is higher than the max available")
    # nodes limit enforced by scheduler
    result = remote_command_executor.run_remote_command(
        "echo 'sleep 1000' | qsub -l nodes={0}".format(max_queue_size + 1), raise_on_error=False
    )
    assert_that(result.stdout).contains("Job exceeds queue resource limits")
    # ppn limit enforced by daemons
    result = remote_command_executor.run_remote_command(
        "echo 'sleep 1000' | qsub -l nodes=1:ppn={0}".format(max_slots + 1), raise_on_error=False
    )
    ppn_job_id = torque_commands.assert_job_submitted(result.stdout)
    # ppn total limit enforced by scheduler
    result = remote_command_executor.run_remote_command(
        "echo 'sleep 1000' | qsub -l nodes=1:ppn={0}".format((max_slots * max_queue_size) + 1), raise_on_error=False
    )
    assert_that(result.stdout).contains("Job exceeds queue resource limits")
    # ncpus limit enforced by scheduler
    result = remote_command_executor.run_remote_command(
        "echo 'sleep 1000' | qsub -l ncpus={0}".format(max_slots + 1), raise_on_error=False
    )
    assert_that(result.stdout).contains("Job exceeds queue resource limits")

    logging.info("Testing cluster doesn't scale when job is set on hold")
    result = remote_command_executor.run_remote_command("echo 'sleep 1000' | qsub -l nodes=1 -h", raise_on_error=False)
    hold_job_id = torque_commands.assert_job_submitted(result.stdout)

    logging.info("Testing cluster scales down when pending jobs cannot be submitted")
    assert_scaling_worked(
        torque_commands, region, cluster.cfn_name, scaledown_idletime, expected_max=1, expected_final=0
    )
    # Assert jobs are still pending
    assert_that(_get_job_state(remote_command_executor, ppn_job_id)).is_equal_to("Q")
    assert_that(_get_job_state(remote_command_executor, hold_job_id)).is_equal_to("H")


def _test_job_dependencies(remote_command_executor, region, stack_name, scaledown_idletime):
    logging.info("Testing cluster doesn't scale when job dependencies are not satisfied")
    torque_commands = TorqueCommands(remote_command_executor)
    result = torque_commands.submit_command("sleep 60", nodes=1)
    job_id = torque_commands.assert_job_submitted(result.stdout)
    result = remote_command_executor.run_remote_command(
        "echo 'sleep 1' | qsub -W depend=afterok:{0}".format(job_id), raise_on_error=False
    )
    dependent_job_id = torque_commands.assert_job_submitted(result.stdout)

    assert_that(_get_job_state(remote_command_executor, dependent_job_id)).is_equal_to("H")

    # Assert scaling worked as expected
    assert_scaling_worked(torque_commands, region, stack_name, scaledown_idletime, expected_max=1, expected_final=0)
    # Assert jobs were completed
    _assert_job_completed(remote_command_executor, job_id)
    _assert_job_completed(remote_command_executor, dependent_job_id)


def _test_job_arrays_and_parallel_jobs(remote_command_executor, region, stack_name, scaledown_idletime, max_slots):
    logging.info("Testing cluster scales correctly with array jobs and parallel jobs")
    torque_commands = TorqueCommands(remote_command_executor)

    result = remote_command_executor.run_remote_command(
        "echo 'sleep 30' | qsub -t 1-{0}".format(max_slots), raise_on_error=False
    )
    array_job_id = torque_commands.assert_job_submitted(result.stdout)

    result = remote_command_executor.run_remote_command("echo 'sleep 30' | qsub -l nodes=2:ppn=1", raise_on_error=False)
    parallel_job_id = torque_commands.assert_job_submitted(result.stdout)

    # Assert scaling worked as expected
    assert_scaling_worked(torque_commands, region, stack_name, scaledown_idletime, expected_max=3, expected_final=0)
    # Assert jobs were completed
    for i in range(1, max_slots + 1):
        _assert_job_completed(remote_command_executor, array_job_id.replace("[]", "[{0}]".format(i)))
    _assert_job_completed(remote_command_executor, parallel_job_id)


def _test_jobs_executed_concurrently(remote_command_executor, max_slots):
    logging.info("Testing jobs are executed concurrently and nodes are fully allocated")
    torque_commands = TorqueCommands(remote_command_executor)

    # GIVEN: a cluster with 3 free nodes
    assert_that(torque_commands.compute_nodes_count()).is_equal_to(3)

    # WHEN: an array job that requires 3 nodes and all slots is submitted
    jobs_start_time = int(remote_command_executor.run_remote_command("date +%s").stdout)
    job_exec_time = 30
    job_ids = []
    for i in range(0, 3 * max_slots):
        result = torque_commands.submit_command(
            f"sleep {job_exec_time} && hostname > /shared/job{i} && date +%s >> /shared/end_time", nodes=1, slots=1
        )
        job_id = torque_commands.assert_job_submitted(result.stdout)
        job_ids.append(job_id)

    # THEN: cluster scales down correctly after completion
    watch_compute_nodes(torque_commands, minutes(10), 0)
    for id in job_ids:
        _assert_job_completed(remote_command_executor, id)

    # THEN: each host executes 4 jobs in the expected time
    jobs_to_hosts_count = (
        remote_command_executor.run_remote_command("cat /shared/job* | sort | uniq -c | awk '{print $1}'")
        .stdout.strip()
        .splitlines()
    )
    assert_that(jobs_to_hosts_count).is_equal_to(["4", "4", "4"])
    # verify execution time
    jobs_completion_time = int(
        remote_command_executor.run_remote_command("cat /shared/end_time | sort -n | tail -1").stdout.split()[-1]
    )
    assert_that(jobs_completion_time - jobs_start_time).is_greater_than(0).is_less_than(2 * job_exec_time)


def _test_dynamic_cluster_limits(remote_command_executor, max_queue_size, max_slots, region, asg_name):
    logging.info("Testing cluster limits are dynamically updated")
    torque_commands = TorqueCommands(remote_command_executor)

    # Make sure cluster is scaled to 0 when this test starts
    assert_that(torque_commands.compute_nodes_count()).is_equal_to(0)
<<<<<<< HEAD
    # sleeping for 1 second to give time to sqswatcher to reconfigure the master with np = max_nodes * node_slots
=======
    # sleeping for 1 second to give time to sqswatcher to reconfigure the head node with np = max_nodes * node_slots
>>>>>>> ab8383cb
    # operation that is performed right after sqswatcher removes the compute nodes from the scheduler
    time.sleep(1)
    _assert_scheduler_configuration(remote_command_executor, torque_commands, max_slots, max_queue_size)

    # Submit a job to scale up to 1 node
    result = torque_commands.submit_command("sleep 1", nodes=1)
    job_id = torque_commands.assert_job_submitted(result.stdout)
    # Change ASG max size
    asg_client = boto3.client("autoscaling", region_name=region)
    new_max_size = max_queue_size + 1
    asg_client.update_auto_scaling_group(AutoScalingGroupName=asg_name, MaxSize=new_max_size)
    # sleeping for 200 seconds since daemons fetch this data every 3 minutes
    time.sleep(200)
    # Wait for job completion to be sure cluster scaled
    torque_commands.wait_job_completed(job_id)

    _assert_scheduler_configuration(remote_command_executor, torque_commands, max_slots, new_max_size)

    # Restore initial cluster size
    asg_client.update_auto_scaling_group(AutoScalingGroupName=asg_name, MaxSize=max_queue_size)
    # sleeping for 200 seconds since daemons fetch this data every 3 minutes
    time.sleep(200)
    # make sure cluster scaled to 0
    watch_compute_nodes(torque_commands, minutes(10), 0)
    _assert_scheduler_configuration(remote_command_executor, torque_commands, max_slots, max_queue_size)


def _get_job_state(remote_command_executor, job_id):
    result = remote_command_executor.run_remote_command("qstat -f {0}".format(job_id))
    match = re.search(r"job_state = (\w+)", result.stdout)
    return match.group(1)


def _assert_scheduler_configuration(remote_command_executor, torque_commands, max_slots, max_queue_size):
    compute_nodes_count = torque_commands.compute_nodes_count()
    hostname = remote_command_executor.run_remote_command("hostname").stdout
    result = remote_command_executor.run_remote_command("pbsnodes {0}".format(hostname)).stdout
    assert_that(result).contains("np = {0}\n".format((max_queue_size - compute_nodes_count) * max_slots))

    torque_config = remote_command_executor.run_remote_command("sudo /opt/torque/bin/qmgr -c 'p s'").stdout
    assert_that(torque_config).contains("set queue batch resources_max.ncpus = {0}\n".format(max_slots))
    assert_that(torque_config).contains(
        "set queue batch resources_available.nodect = {0}\n".format(max_queue_size * max_slots)
    )
    assert_that(torque_config).contains(
        "set server resources_available.nodect = {0}\n".format(max_queue_size * max_slots)
    )
    assert_that(torque_config).contains("set queue batch resources_max.nodect = {0}\n".format(max_queue_size))
    assert_that(torque_config).contains("set server resources_max.nodect = {0}\n".format(max_queue_size))


def _assert_job_completed(remote_command_executor, job_id):
    try:
        result = remote_command_executor.run_remote_command("qstat -f {0}".format(job_id), log_error=False)
        return "exit_status = 0" in result.stdout
    except RemoteCommandExecutionError as e:
        # Handle the case when job is deleted from history
        assert_that(e.result.stdout).contains("Unknown Job Id")<|MERGE_RESOLUTION|>--- conflicted
+++ resolved
@@ -192,11 +192,7 @@
 
     # Make sure cluster is scaled to 0 when this test starts
     assert_that(torque_commands.compute_nodes_count()).is_equal_to(0)
-<<<<<<< HEAD
-    # sleeping for 1 second to give time to sqswatcher to reconfigure the master with np = max_nodes * node_slots
-=======
     # sleeping for 1 second to give time to sqswatcher to reconfigure the head node with np = max_nodes * node_slots
->>>>>>> ab8383cb
     # operation that is performed right after sqswatcher removes the compute nodes from the scheduler
     time.sleep(1)
     _assert_scheduler_configuration(remote_command_executor, torque_commands, max_slots, max_queue_size)
