--- conflicted
+++ resolved
@@ -209,12 +209,9 @@
                                       cwl_log_group=('CWLLogGroup',None),shared_dir=('SharedDir',None),tenancy=('Tenancy',None),
                                       ephemeral_kms_key_id=('EphemeralKMSKeyId',None), cluster_ready=('ClusterReadyScript','URL'),
                                       master_root_volume_size=('MasterRootVolumeSize',None),compute_root_volume_size=('ComputeRootVolumeSize',None),
-<<<<<<< HEAD
                                       base_os=('BaseOS',None),ec2_iam_role=('EC2IAMRoleName',None),extra_json=('ExtraJson',None),
-                                      custom_chef_cookbook=('CustomChefCookbook',None),custom_chef_runlist=('CustomChefRunList',None)
-=======
-                                      base_os=('BaseOS',None),ec2_iam_role=('EC2IAMRoleName',None),extra_json=('ExtraJson',None),additional_cfn_template=('AdditionalCfnTemplate',None)
->>>>>>> 1da255a8
+                                      custom_chef_cookbook=('CustomChefCookbook',None),custom_chef_runlist=('CustomChefRunList',None),
+                                      additional_cfn_template=('AdditionalCfnTemplate',None)
                                       )
 
         # Loop over all the cluster options and add define to parameters, raise Exception if defined but null
